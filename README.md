--- conflicted
+++ resolved
@@ -31,11 +31,7 @@
 
 #### Training and Evaluation
 The following commands train and evaluate (on link prediction) SQUIRE model on all four datasets with GPU 0, where `--iter` is added to apply *iterative training* strategy during training. Check argparse configuration at `train.py` for details about each argument.
-<<<<<<< HEAD
-Remember to tune the vital hyperparameters, including `lr`, `num-epoch`, `label-smooth` and `prob`, so that SQUIRE can achieve promising performance on new datasets.
-=======
 Remember to tune the vital hyperparameters, including `lr`, `num-epoch`, `label-smooth`, `prob` and `warmup`, so that SQUIRE can achieve promising performance on new datasets.
->>>>>>> 67f8c973
 
 **FB15K237**
 ```
